// src/components/SocialPostGenerator.js
import React, { useState } from 'react';
import './SocialPostGenerator.css';

import PromptInput from '../components/PromptInput';
import PostFormatSelector from '../components/PostFormatSelector';
<<<<<<< HEAD
import GenerateButton from '../components/GenerateButton';
import PublishButton from '../components/PublishButton';
import PublishModal from '../components/PublishModal';

import { generateSocialPost } from '../api/ContentGenerator-api'; // Make sure the path is correct

=======
import GenerateButton from '../components/GenerateButton';  // no braces, default import
import ContentEvaluation from '../components/ContentEvaluation'; // Import our new component
import { generateSocialPost } from '../api/ContentGenerator-api';

>>>>>>> ce8809e8
const SocialPostGenerator = () => {
    const [prompt, setPrompt] = useState('');
    const [selectedPlatform, setSelectedPlatform] = useState('linkedin'); // New state for selected platform, default to 'linkedin'
    const [isLoading, setIsLoading] = useState(false);
    const [error, setError] = useState(null);
    const [generatedContent, setGeneratedContent] = useState(null);
    const [showPublishModal, setShowPublishModal] = useState(false);

    const handleGeneratePost = async () => {
<<<<<<< HEAD
=======
        // Clear previous states
>>>>>>> ce8809e8
        setGeneratedContent(null);
        setError(null);

        if (!prompt.trim()) {
            setError("Please enter a prompt before generating.");
            return;
        }

        setIsLoading(true);

        const apiPayload = {
            contentType: "social_post",
            brandVoice: "professional",
            topic: prompt,
            platform: selectedPlatform, // <-- Now uses the state variable
            targetAudience: "business professionals",
            keyMessages: ["time management", "work-life balance"]
        };

        try {
            const result = await generateSocialPost(apiPayload);
<<<<<<< HEAD
            setGeneratedContent(result);
=======
            setGeneratedContent(result.data || result); // Store the API response, handle different response structures
>>>>>>> ce8809e8
            console.log("API Response:", result);
        } catch (err) {
            console.error("Failed to generate post:", err);
            setError(err.message || "An unexpected error occurred during API call.");
        } finally {
            setIsLoading(false);
        }
    };

     const handlePublishClick = () => {
        if (generatedContent && generatedContent.data.content) {
            setShowPublishModal(true); // Show the modal
        } else {
            alert("Please generate content first before publishing.");
        }
    };

    const handlePublishConfirm = (platforms, content, recurringOptions) => {
        console.log("--- PUBLISH CONFIRMATION (Conceptual) ---");
        console.log("Content to publish:", content.post);
        console.log("Platforms selected:", platforms);

        if (recurringOptions) {
            console.log("This will be scheduled as a recurring post!");
            console.log("Frequency:", recurringOptions.frequencyHours, "hours");
            console.log("Action: Conceptually send this data to a backend '/api/scheduled-posts' endpoint.");
        } else {
            console.log("This will be published immediately!");
            console.log("Action: Conceptually send this data to a backend '/api/publish/immediate' endpoint for each platform.");
        }
<<<<<<< HEAD
        console.log("---------------------------------------");

        alert(`Publishing simulated for: ${platforms.join(', ')}.\n${recurringOptions ? `(Recurring every ${recurringOptions.frequencyHours} hours)` : '(Immediate Publish)'}\nCheck console for details.`);
        setShowPublishModal(false); // Close the modal
    };


=======
    };

>>>>>>> ce8809e8
    return (
        <div className="social-post-generator-container">
            <h2 className="main-title">Create Your Social Media Post</h2>

            <PromptInput value={prompt} onChange={setPrompt} />

            {/* Pass selectedPlatform and the setter function down to PostFormatSelector */}
            <PostFormatSelector
                selectedFormat={selectedPlatform}
                onSelectFormat={setSelectedPlatform} // This function will update the selectedPlatform state
            />

<<<<<<< HEAD
           

=======
>>>>>>> ce8809e8
            <div className="footer-controls">
                <div className="footer-note" style={{ fontSize: '0.9em', color: '#666', display: 'flex', alignItems: 'center', gap: '8px' }}>
                    <i className="fas fa-info-circle" style={{ color: '#7e57c2', fontSize: '1em' }}></i>
                    <span>Be specific about your target audience and tone</span>
                </div>
                <GenerateButton onClick={handleGeneratePost} isLoading={isLoading} />
            </div>

            {isLoading && (
                <div style={{ textAlign: 'center', marginTop: '20px', color: '#1976d2' }}>
                    <i className="fas fa-spinner fa-spin"></i> Generating post...
                </div>
            )}

            {error && (
                <div style={{ textAlign: 'center', marginTop: '20px', color: 'red' }}>
                    Error: {error}
                </div>
            )}

            {generatedContent && (
                <div className="generated-content-wrapper">
                    <h3>Generated Content:</h3>
<<<<<<< HEAD
                    <p>{generatedContent.data.content || JSON.stringify(generatedContent, null, 2)}</p>
                    <div className="publish-button-wrapper"> {/* Wrapper for positioning */}
                        <PublishButton onClick={handlePublishClick} disabled={isLoading} />
=======

                    {/* Add the ContentEvaluation component */}
                    <ContentEvaluation evaluationData={generatedContent} />

                    <div className="content-display">
                        <h3>Content for {generatedContent.platform || "LinkedIn"}</h3>
                        <div className="content-text">
                            {generatedContent.content || JSON.stringify(generatedContent, null, 2)}
                        </div>
>>>>>>> ce8809e8
                    </div>
                </div>
                
            )}
            {showPublishModal && (
                <PublishModal
                    onClose={() => setShowPublishModal(false)} // Function to close the modal
                    onPublish={handlePublishConfirm} // Function to call when publishing is confirmed
                    generatedPostContent={generatedContent} // Pass the generated content
                />
            )}
        </div>
    );
};

export default SocialPostGenerator;<|MERGE_RESOLUTION|>--- conflicted
+++ resolved
@@ -4,19 +4,15 @@
 
 import PromptInput from '../components/PromptInput';
 import PostFormatSelector from '../components/PostFormatSelector';
-<<<<<<< HEAD
-import GenerateButton from '../components/GenerateButton';
 import PublishButton from '../components/PublishButton';
 import PublishModal from '../components/PublishModal';
 
 import { generateSocialPost } from '../api/ContentGenerator-api'; // Make sure the path is correct
 
-=======
 import GenerateButton from '../components/GenerateButton';  // no braces, default import
 import ContentEvaluation from '../components/ContentEvaluation'; // Import our new component
 import { generateSocialPost } from '../api/ContentGenerator-api';
 
->>>>>>> ce8809e8
 const SocialPostGenerator = () => {
     const [prompt, setPrompt] = useState('');
     const [selectedPlatform, setSelectedPlatform] = useState('linkedin'); // New state for selected platform, default to 'linkedin'
@@ -26,10 +22,7 @@
     const [showPublishModal, setShowPublishModal] = useState(false);
 
     const handleGeneratePost = async () => {
-<<<<<<< HEAD
-=======
         // Clear previous states
->>>>>>> ce8809e8
         setGeneratedContent(null);
         setError(null);
 
@@ -51,11 +44,7 @@
 
         try {
             const result = await generateSocialPost(apiPayload);
-<<<<<<< HEAD
-            setGeneratedContent(result);
-=======
             setGeneratedContent(result.data || result); // Store the API response, handle different response structures
->>>>>>> ce8809e8
             console.log("API Response:", result);
         } catch (err) {
             console.error("Failed to generate post:", err);
@@ -65,7 +54,7 @@
         }
     };
 
-     const handlePublishClick = () => {
+    const handlePublishClick = () => {
         if (generatedContent && generatedContent.data.content) {
             setShowPublishModal(true); // Show the modal
         } else {
@@ -86,7 +75,6 @@
             console.log("This will be published immediately!");
             console.log("Action: Conceptually send this data to a backend '/api/publish/immediate' endpoint for each platform.");
         }
-<<<<<<< HEAD
         console.log("---------------------------------------");
 
         alert(`Publishing simulated for: ${platforms.join(', ')}.\n${recurringOptions ? `(Recurring every ${recurringOptions.frequencyHours} hours)` : '(Immediate Publish)'}\nCheck console for details.`);
@@ -94,10 +82,6 @@
     };
 
 
-=======
-    };
-
->>>>>>> ce8809e8
     return (
         <div className="social-post-generator-container">
             <h2 className="main-title">Create Your Social Media Post</h2>
@@ -110,11 +94,8 @@
                 onSelectFormat={setSelectedPlatform} // This function will update the selectedPlatform state
             />
 
-<<<<<<< HEAD
-           
 
-=======
->>>>>>> ce8809e8
+
             <div className="footer-controls">
                 <div className="footer-note" style={{ fontSize: '0.9em', color: '#666', display: 'flex', alignItems: 'center', gap: '8px' }}>
                     <i className="fas fa-info-circle" style={{ color: '#7e57c2', fontSize: '1em' }}></i>
@@ -137,25 +118,28 @@
 
             {generatedContent && (
                 <div className="generated-content-wrapper">
-                    <h3>Generated Content:</h3>
-<<<<<<< HEAD
-                    <p>{generatedContent.data.content || JSON.stringify(generatedContent, null, 2)}</p>
-                    <div className="publish-button-wrapper"> {/* Wrapper for positioning */}
-                        <PublishButton onClick={handlePublishClick} disabled={isLoading} />
-=======
+                    {/*
+           Consolidate the content display.
+           Assuming generatedContent.post is the primary text field,
+           but fallback to generatedContent.content if 'post' isn't there,
+           and then to JSON.stringify for debugging if neither exists.
+        */}
+                    <div className="content-display">
+                        {/* Display platform if available, otherwise default to "Post" */}
+                        <h3>Content for {generatedContent.platform || "Your Post"}</h3>
+                        <div className="content-text">
+                            {generatedContent.post || generatedContent.content || JSON.stringify(generatedContent, null, 2)}
+                        </div>
+                    </div>
 
-                    {/* Add the ContentEvaluation component */}
+                    {/* Add the ContentEvaluation component - assumes it takes the whole object */}
                     <ContentEvaluation evaluationData={generatedContent} />
 
-                    <div className="content-display">
-                        <h3>Content for {generatedContent.platform || "LinkedIn"}</h3>
-                        <div className="content-text">
-                            {generatedContent.content || JSON.stringify(generatedContent, null, 2)}
-                        </div>
->>>>>>> ce8809e8
+                    {/* The Publish Button wrapper */}
+                    <div className="publish-button-wrapper">
+                        <PublishButton onClick={handlePublishClick} disabled={isLoading} />
                     </div>
                 </div>
-                
             )}
             {showPublishModal && (
                 <PublishModal
